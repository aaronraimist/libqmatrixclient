cmake_minimum_required(VERSION 3.1)

project(qmatrixclient CXX)

include(CheckCXXCompilerFlag)
if (NOT WIN32)
    include(GNUInstallDirs)
endif(NOT WIN32)

# Instruct CMake to run moc automatically when needed.
set(CMAKE_AUTOMOC ON)

# Set a default build type if none was specified
if(NOT CMAKE_BUILD_TYPE AND NOT CMAKE_CONFIGURATION_TYPES)
  message(STATUS "Setting build type to 'Debug' as none was specified")
  set(CMAKE_BUILD_TYPE Debug CACHE STRING "Choose the type of build" FORCE)
  # Set the possible values of build type for cmake-gui
  set_property(CACHE CMAKE_BUILD_TYPE PROPERTY STRINGS "Debug" "Release"
    "MinSizeRel" "RelWithDebInfo")
endif()

if (NOT CMAKE_INSTALL_LIBDIR)
    set(CMAKE_INSTALL_LIBDIR ".")
endif()

if (NOT CMAKE_INSTALL_BINDIR)
    set(CMAKE_INSTALL_BINDIR ".")
endif()

if (NOT CMAKE_INSTALL_INCLUDEDIR)
    set(CMAKE_INSTALL_INCLUDEDIR "include")
endif()

set(CMAKE_CXX_STANDARD 14)

foreach (FLAG all "" pedantic extra error=return-type no-unused-parameter no-gnu-zero-variadic-macro-arguments)
    CHECK_CXX_COMPILER_FLAG("-W${FLAG}" WARN_${FLAG}_SUPPORTED)
    if ( WARN_${FLAG}_SUPPORTED AND NOT CMAKE_CXX_FLAGS MATCHES "(^| )-W?${FLAG}($| )")
        set(CMAKE_CXX_FLAGS "${CMAKE_CXX_FLAGS} -W${FLAG}")
    endif ()
endforeach ()

find_package(Qt5 5.5.1 REQUIRED Network Gui)
get_filename_component(Qt5_Prefix "${Qt5_DIR}/../../../.." ABSOLUTE)

message( STATUS )
message( STATUS "=============================================================================" )
message( STATUS "                       libqmatrixclient Build Information" )
message( STATUS "=============================================================================" )
if (CMAKE_BUILD_TYPE)
    message( STATUS "Build type: ${CMAKE_BUILD_TYPE}")
endif(CMAKE_BUILD_TYPE)
message( STATUS "Using compiler: ${CMAKE_CXX_COMPILER_ID} ${CMAKE_CXX_COMPILER_VERSION}" )
message( STATUS "Using Qt ${Qt5_VERSION} at ${Qt5_Prefix}" )
if (MATRIX_DOC_PATH AND GTAD_PATH)
    message( STATUS "Generating API stubs enabled" )
    message( STATUS "  Using GTAD at ${GTAD_PATH}" )
    message( STATUS "  Using CS API files at ${MATRIX_DOC_PATH}/api/client-server" )
endif ()
message( STATUS "=============================================================================" )
message( STATUS )

# Set up source files
set(libqmatrixclient_SRCS
    lib/networkaccessmanager.cpp
    lib/connectiondata.cpp
    lib/connection.cpp
    lib/logging.cpp
    lib/room.cpp
    lib/user.cpp
    lib/avatar.cpp
    lib/settings.cpp
    lib/networksettings.cpp
    lib/events/event.cpp
    lib/events/eventcontent.cpp
    lib/events/roommessageevent.cpp
    lib/events/roommemberevent.cpp
    lib/events/roomavatarevent.cpp
    lib/events/typingevent.cpp
    lib/events/receiptevent.cpp
    lib/events/directchatevent.cpp
    lib/jobs/requestdata.cpp
    lib/jobs/basejob.cpp
    lib/jobs/checkauthmethods.cpp
    lib/jobs/sendeventjob.cpp
    lib/jobs/setroomstatejob.cpp
    lib/jobs/joinroomjob.cpp
    lib/jobs/roommessagesjob.cpp
    lib/jobs/syncjob.cpp
    lib/jobs/mediathumbnailjob.cpp
    lib/jobs/downloadfilejob.cpp
)

<<<<<<< HEAD
set(API_DEF_PATH ${MATRIX_DOC_PATH}/api/client-server/)
file(GLOB_RECURSE API_DEFS RELATIVE ${PROJECT_SOURCE_DIR}
    ${API_DEF_PATH}/*.yaml
    ${API_DEF_PATH}/definitions/*.yaml
    ${MATRIX_DOC_PATH}/event-schemas/schema/*
)
if (MATRIX_DOC_PATH AND GTAD_PATH)
    add_custom_target(update-api
        ${GTAD_PATH} --config jobs/gtad.yaml --out jobs/generated
            ${MATRIX_DOC_PATH}/api/client-server
            cas_login_redirect.yaml- cas_login_ticket.yaml-
            old_sync.yaml- room_initial_sync.yaml-
            sync.yaml- room_state.yaml-
            event_context.yaml- joining.yaml-
            notifications.yaml- peeking_events.yaml-
            pushrules.yaml- rooms.yaml- search.yaml-
        WORKING_DIRECTORY ${PROJECT_SOURCE_DIR}
        SOURCES jobs/gtad.yaml
                jobs/{{base}}.h.mustache jobs/{{base}}.cpp.mustache
                ${API_DEFS}
        VERBATIM
    )
endif()

aux_source_directory(jobs/generated libqmatrixclient_job_SRCS)
=======
aux_source_directory(lib/jobs/generated libqmatrixclient_job_SRCS)
>>>>>>> 7ca442a4

set(example_SRCS examples/qmc-example.cpp)

add_library(QMatrixClient ${libqmatrixclient_SRCS} ${libqmatrixclient_job_SRCS})
set(API_VERSION "0.2")
set_property(TARGET QMatrixClient PROPERTY VERSION "${API_VERSION}.0")
set_property(TARGET QMatrixClient PROPERTY SOVERSION 0 )
set_property(TARGET QMatrixClient PROPERTY
             INTERFACE_QMatrixClient_MAJOR_VERSION ${API_VERSION})
set_property(TARGET QMatrixClient APPEND PROPERTY
             COMPATIBLE_INTERFACE_STRING QMatrixClient_MAJOR_VERSION)

target_include_directories(QMatrixClient PUBLIC
    $<BUILD_INTERFACE:${CMAKE_CURRENT_SOURCE_DIR}/lib>
    $<INSTALL_INTERFACE:${CMAKE_INSTALL_INCLUDEDIR}>
)
target_link_libraries(QMatrixClient Qt5::Core Qt5::Network Qt5::Gui)

add_executable(qmc-example ${example_SRCS})
target_link_libraries(qmc-example Qt5::Core QMatrixClient)

# Installation

install(TARGETS QMatrixClient EXPORT QMatrixClientTargets
        ARCHIVE DESTINATION ${CMAKE_INSTALL_LIBDIR}
        LIBRARY DESTINATION ${CMAKE_INSTALL_LIBDIR}
        INCLUDES DESTINATION ${CMAKE_INSTALL_INCLUDEDIR}
)
install(DIRECTORY lib/ DESTINATION ${CMAKE_INSTALL_INCLUDEDIR}
        FILES_MATCHING PATTERN "*.h")

include(CMakePackageConfigHelpers)
write_basic_package_version_file(
    "${CMAKE_CURRENT_BINARY_DIR}/QMatrixClient/QMatrixClientConfigVersion.cmake"
    VERSION ${API_VERSION}
    COMPATIBILITY AnyNewerVersion
)

export(PACKAGE QMatrixClient)
export(EXPORT QMatrixClientTargets
    FILE "${CMAKE_CURRENT_BINARY_DIR}/QMatrixClient/QMatrixClientTargets.cmake")
configure_file(cmake/QMatrixClientConfig.cmake
    "${CMAKE_CURRENT_BINARY_DIR}/QMatrixClient/QMatrixClientConfig.cmake"
    COPYONLY
)

set(ConfigFilesLocation "${CMAKE_INSTALL_LIBDIR}/cmake/QMatrixClient")
install(EXPORT QMatrixClientTargets
        FILE QMatrixClientTargets.cmake DESTINATION ${ConfigFilesLocation})

install(FILES cmake/QMatrixClientConfig.cmake
    "${CMAKE_CURRENT_BINARY_DIR}/QMatrixClient/QMatrixClientConfigVersion.cmake"
    DESTINATION ${ConfigFilesLocation}
)
# Only available from CMake 3.7; reserved for future use
#install(EXPORT_ANDROID_MK QMatrixClientTargets DESTINATION share/ndk-modules)

if (WIN32)
    install(FILES mime/packages/freedesktop.org.xml DESTINATION mime/packages)
endif (WIN32)

install(TARGETS qmc-example RUNTIME DESTINATION ${CMAKE_INSTALL_BINDIR})<|MERGE_RESOLUTION|>--- conflicted
+++ resolved
@@ -91,7 +91,6 @@
     lib/jobs/downloadfilejob.cpp
 )
 
-<<<<<<< HEAD
 set(API_DEF_PATH ${MATRIX_DOC_PATH}/api/client-server/)
 file(GLOB_RECURSE API_DEFS RELATIVE ${PROJECT_SOURCE_DIR}
     ${API_DEF_PATH}/*.yaml
@@ -109,17 +108,14 @@
             notifications.yaml- peeking_events.yaml-
             pushrules.yaml- rooms.yaml- search.yaml-
         WORKING_DIRECTORY ${PROJECT_SOURCE_DIR}
-        SOURCES jobs/gtad.yaml
-                jobs/{{base}}.h.mustache jobs/{{base}}.cpp.mustache
+        SOURCES lib/jobs/gtad.yaml
+                lib/jobs/{{base}}.h.mustache lib/jobs/{{base}}.cpp.mustache
                 ${API_DEFS}
         VERBATIM
     )
 endif()
 
-aux_source_directory(jobs/generated libqmatrixclient_job_SRCS)
-=======
 aux_source_directory(lib/jobs/generated libqmatrixclient_job_SRCS)
->>>>>>> 7ca442a4
 
 set(example_SRCS examples/qmc-example.cpp)
 
