/******************************************************************************
 * Copyright (C) 2015 Felix Rohrbach <kde@fxrh.de>
 *
 * This library is free software; you can redistribute it and/or
 * modify it under the terms of the GNU Lesser General Public
 * License as published by the Free Software Foundation; either
 * version 2.1 of the License, or (at your option) any later version.
 *
 * This library is distributed in the hope that it will be useful,
 * but WITHOUT ANY WARRANTY; without even the implied warranty of
 * MERCHANTABILITY or FITNESS FOR A PARTICULAR PURPOSE.  See the GNU
 * Lesser General Public License for more details.
 *
 * You should have received a copy of the GNU Lesser General Public
 * License along with this library; if not, write to the Free Software
 * Foundation, Inc., 51 Franklin Street, Fifth Floor, Boston, MA  02110-1301  USA
 */

#pragma once

#include "joinstate.h"

#include <QtCore/QObject>
#include <QtCore/QUrl>
#include <QtCore/QSize>

#include <functional>

namespace QMatrixClient
{
    class Room;
    class User;
    class RoomEvent;
    class ConnectionPrivate;
    class ConnectionData;

    class SyncJob;
    class SyncData;
    class RoomMessagesJob;
    class PostReceiptJob;
    class MediaThumbnailJob;
    class JoinRoomJob;

    class Connection: public QObject {
            Q_OBJECT

            /** Whether or not the rooms state should be cached locally
             * \sa loadState(), saveState()
             */
            Q_PROPERTY(bool cacheState READ cacheState WRITE setCacheState NOTIFY cacheStateChanged)
        public:
            using room_factory_t =
                std::function<Room*(Connection*, const QString&, JoinState joinState)>;
            using user_factory_t =
                std::function<User*(Connection*, const QString&)>;

            explicit Connection(const QUrl& server, QObject* parent = nullptr);
            Connection();
            virtual ~Connection();

<<<<<<< HEAD
            const QHash<QPair<QString, bool>, Room*>& roomMap() const;
=======
            QHash<QPair<QString, bool>, Room*> roomMap() const;
>>>>>>> ae59271d

            Q_INVOKABLE virtual void resolveServer(const QString& domain);
            Q_INVOKABLE virtual void connectToServer(const QString& user,
                                                     const QString& password);
            Q_INVOKABLE virtual void connectWithToken(const QString& userId,
                                                      const QString& token);
            Q_INVOKABLE virtual void reconnect();
            /** @deprecated Use stopSync() instead */
            Q_INVOKABLE virtual void disconnectFromServer() { stopSync(); }
            Q_INVOKABLE virtual void logout();

            Q_INVOKABLE void sync(int timeout = -1);
            Q_INVOKABLE void stopSync();
            /** @deprecated Use callApi<PostMessageJob>() or Room::postMessage() instead */
            Q_INVOKABLE virtual void postMessage(Room* room, const QString& type,
                                                 const QString& message) const;
            /** @deprecated Use callApi<PostReceiptJob>() or Room::postReceipt() instead */
            Q_INVOKABLE virtual PostReceiptJob* postReceipt(Room* room,
                                                            RoomEvent* event) const;
            /** @deprecated Use callApi<JoinRoomJob>() instead */
            Q_INVOKABLE virtual JoinRoomJob* joinRoom(const QString& roomAlias);
            /** @deprecated Use callApi<LeaveRoomJob>() or Room::leaveRoom() instead */
            Q_INVOKABLE virtual void leaveRoom( Room* room );
            Q_INVOKABLE virtual RoomMessagesJob* getMessages(Room* room,
                                                             const QString& from) const;
            /** @deprecated Use callApi<MediaThumbnailJob>() instead */
            virtual MediaThumbnailJob* getThumbnail(const QUrl& url,
                                                    QSize requestedSize) const;
            /** @deprecated Use callApi<MediaThumbnailJob>() instead */
            MediaThumbnailJob* getThumbnail(const QUrl& url, int requestedWidth,
                                            int requestedHeight) const;

            Q_INVOKABLE QUrl homeserver() const;
            Q_INVOKABLE User* user(const QString& userId);
            Q_INVOKABLE User* user();
            Q_INVOKABLE QString userId() const;
            /** @deprecated Use accessToken() instead. */
            Q_INVOKABLE QString token() const;
            Q_INVOKABLE QString accessToken() const;
            Q_INVOKABLE SyncJob* syncJob() const;
            Q_INVOKABLE int millisToReconnect() const;

            /**
             * Call this before first sync to load from previously saved file.
             *
             * \param fromFile A local path to read the state from. Uses QUrl
             * to be QML-friendly. Empty parameter means using a path
             * defined by stateCachePath().
             */
            Q_INVOKABLE void loadState(const QUrl &fromFile = {});
            /**
             * This method saves the current state of rooms (but not messages
             * in them) to a local cache file, so that it could be loaded by
             * loadState() on a next run of the client.
             *
             * \param toFile A local path to save the state to. Uses QUrl to be
             * QML-friendly. Empty parameter means using a path defined by
             * stateCachePath().
             */
            Q_INVOKABLE void saveState(const QUrl &toFile = {}) const;

            /**
             * The default path to store the cached room state, defined as
             * follows:
             *     QStandardPaths::writeableLocation(QStandardPaths::CacheLocation) + _safeUserId + "_state.json"
             * where `_safeUserId` is userId() with `:` (colon) replaced with
             * `_` (underscore)
             * /see loadState(), saveState()
             */
            Q_INVOKABLE QString stateCachePath() const;

            bool cacheState() const;
            void setCacheState(bool newValue);

            /**
             * This is a universal method to start a job of a type passed
             * as a template parameter. Arguments to callApi() are arguments
             * to the job constructor _except_ the first ConnectionData*
             * argument - callApi() will pass it automatically.
             */
            template <typename JobT, typename... JobArgTs>
            JobT* callApi(JobArgTs... jobArgs) const
            {
                auto job = new JobT(connectionData(), jobArgs...);
                job->start();
                return job;
            }

            /** Generates a new transaction id. Transaction id's are unique within
             * a single Connection object
             */
            Q_INVOKABLE QByteArray generateTxnId();

            template <typename T = Room>
            static void setRoomType()
            {
                createRoom =
                    [](Connection* c, const QString& id, JoinState joinState)
                    { return new T(c, id, joinState); };
            }

            template <typename T = User>
            static void setUserType()
            {
                createUser =
                    [](Connection* c, const QString& id) { return new T(id, c); };
            }

        signals:
            void resolved();
            void connected();
            void reconnected();
            void loggedOut();

            void syncDone();
            void newRoom(Room* room);
            void invitedRoom(Room* room, Room* prev);
            void joinedRoom(Room* room, Room* prev);
            void leftRoom(Room* room, Room* prev);
            void aboutToDeleteRoom(Room* room);

            void loginError(QString error);
            void networkError(size_t nextAttempt, int inMilliseconds);
            void resolveError(QString error);
            void syncError(QString error);
            //void jobError(BaseJob* job);

            void cacheStateChanged();

        protected:
            /**
             * @brief Access the underlying ConnectionData class
             */
            const ConnectionData* connectionData() const;

            /**
             * @brief Find a (possibly new) Room object for the specified id
             * Use this method whenever you need to find a Room object in
             * the local list of rooms. Note that this does not interact with
             * the server; in particular, does not automatically create rooms
             * on the server.
             * @return a pointer to a Room object with the specified id; nullptr
             * if roomId is empty if createRoom() failed to create a Room object.
             */
            Room* provideRoom(const QString& roomId, JoinState joinState);
<<<<<<< HEAD
=======


            /**
             * Completes loading sync data.
             */
            void onSyncSuccess(SyncData &&data);
>>>>>>> ae59271d

        private:
            class Private;
            Private* d;

            static room_factory_t createRoom;
            static user_factory_t createUser;
    };
}  // namespace QMatrixClient<|MERGE_RESOLUTION|>--- conflicted
+++ resolved
@@ -58,11 +58,7 @@
             Connection();
             virtual ~Connection();
 
-<<<<<<< HEAD
-            const QHash<QPair<QString, bool>, Room*>& roomMap() const;
-=======
             QHash<QPair<QString, bool>, Room*> roomMap() const;
->>>>>>> ae59271d
 
             Q_INVOKABLE virtual void resolveServer(const QString& domain);
             Q_INVOKABLE virtual void connectToServer(const QString& user,
@@ -208,15 +204,12 @@
              * if roomId is empty if createRoom() failed to create a Room object.
              */
             Room* provideRoom(const QString& roomId, JoinState joinState);
-<<<<<<< HEAD
-=======
 
 
             /**
              * Completes loading sync data.
              */
             void onSyncSuccess(SyncData &&data);
->>>>>>> ae59271d
 
         private:
             class Private;
