--- conflicted
+++ resolved
@@ -43,10 +43,7 @@
 #include <QtCore/QElapsedTimer>
 #include <QtCore/QPointer>
 #include <QtCore/QDir>
-<<<<<<< HEAD
-=======
 #include <QtCore/QRegularExpression>
->>>>>>> 2f83e4be
 
 #include <array>
 #include <functional>
@@ -137,37 +134,6 @@
         // used for both download and upload operations
         QHash<QString, FileTransferPrivateInfo> fileTransfers;
 
-        struct FileTransferPrivateInfo
-        {
-            QPointer<BaseJob> job = nullptr;
-            QFileInfo localFileInfo { };
-            FileTransferInfo::Status status = FileTransferInfo::Started;
-            qint64 progress = 0;
-            qint64 total = -1;
-
-            void update(qint64 p, qint64 t)
-            {
-                progress = p; total = t;
-                if (t == 0)
-                {
-                    t = -1;
-                    if (p == 0)
-                        p = -1;
-                }
-            }
-        };
-        void failedTransfer(const QString& tid, const QString& errorMessage = {})
-        {
-            qCWarning(MAIN) << "File transfer failed for id" << tid;
-            if (!errorMessage.isEmpty())
-                qCWarning(MAIN) << "Message:" << errorMessage;
-            fileTransfers[tid].status = FileTransferInfo::Failed;
-            emit q->fileTransferFailed(tid, errorMessage);
-        }
-        // A map from event/txn ids to information about the long operation;
-        // used for both download and upload operations
-        QHash<QString, FileTransferPrivateInfo> fileTransfers;
-
         // Convenience methods to work with the membersMap and usersLeft.
         // addMember() and removeMember() emit respective Room:: signals
         // after a succesful operation.
@@ -595,8 +561,6 @@
         total = INT_MAX;
     }
 
-<<<<<<< HEAD
-=======
 #if defined(_MSC_VER) && _MSC_VER < 1910
     // A workaround for MSVC 2015 that fails with "error C2440: 'return':
     // cannot convert from 'initializer list' to 'QMatrixClient::FileTransferInfo'"
@@ -608,13 +572,10 @@
     fti.localPath = QUrl::fromLocalFile(infoIt->localFileInfo.absoluteFilePath());
     return fti;
 #else
->>>>>>> 2f83e4be
     return { infoIt->status, int(progress), int(total),
         QUrl::fromLocalFile(infoIt->localFileInfo.absolutePath()),
         QUrl::fromLocalFile(infoIt->localFileInfo.absoluteFilePath())
     };
-<<<<<<< HEAD
-=======
 #endif
 }
 
@@ -658,7 +619,6 @@
 
     linkifyUrls(pt);
     return pt;
->>>>>>> 2f83e4be
 }
 
 QList< User* > Room::usersTyping() const
@@ -1004,13 +964,6 @@
         return;
     }
     auto* fileInfo = event->content()->fileInfo();
-<<<<<<< HEAD
-    auto fileName = !localFilename.isEmpty() ? localFilename.toLocalFile() :
-        !fileInfo->originalName.isEmpty() ?
-            (QDir::tempPath() + '/' + fileInfo->originalName) :
-        !event->plainBody().isEmpty() ?
-            (QDir::tempPath() + '/' + event->plainBody()) : QString();
-=======
     auto safeTempPrefix = eventId;
     safeTempPrefix.replace(':', '_');
     safeTempPrefix = QDir::tempPath() + '/' + safeTempPrefix + '#';
@@ -1019,7 +972,6 @@
             (safeTempPrefix + fileInfo->originalName) :
         !event->plainBody().isEmpty() ?
             (safeTempPrefix + event->plainBody()) : QString();
->>>>>>> 2f83e4be
     auto job = connection()->downloadFile(fileInfo->url, fileName);
     if (isJobRunning(job))
     {
