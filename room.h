/******************************************************************************
 * Copyright (C) 2015 Felix Rohrbach <kde@fxrh.de>
 *
 * This library is free software; you can redistribute it and/or
 * modify it under the terms of the GNU Lesser General Public
 * License as published by the Free Software Foundation; either
 * version 2.1 of the License, or (at your option) any later version.
 *
 * This library is distributed in the hope that it will be useful,
 * but WITHOUT ANY WARRANTY; without even the implied warranty of
 * MERCHANTABILITY or FITNESS FOR A PARTICULAR PURPOSE.  See the GNU
 * Lesser General Public License for more details.
 *
 * You should have received a copy of the GNU Lesser General Public
 * License along with this library; if not, write to the Free Software
 * Foundation, Inc., 51 Franklin Street, Fifth Floor, Boston, MA  02110-1301  USA
 */

#pragma once

#include <memory>
#include <deque>

#include <QtCore/QList>
#include <QtCore/QStringList>
#include <QtCore/QObject>
#include <QtCore/QJsonObject>

#include "jobs/syncjob.h"
#include "events/roommessageevent.h"
#include "joinstate.h"

namespace QMatrixClient
{
    class Event;
    class Connection;
    class User;
    class MemberSorter;
    class LeaveRoomJob;

    class TimelineItem
    {
        public:
            // For compatibility with Qt containers, even though we use
            // a std:: container now
            using index_t = int;

            TimelineItem(RoomEvent* e, index_t number) : evt(e), idx(number) { }

            RoomEvent* event() const { return evt.get(); }
            RoomEvent* operator->() const { return event(); } //< Synonym for event()
            index_t index() const { return idx; }

        private:
            std::unique_ptr<RoomEvent> evt;
            index_t idx;
    };
    inline QDebug& operator<<(QDebug& d, const TimelineItem& ti)
    {
        QDebugStateSaver dss(d);
        d.nospace() << "(" << ti.index() << "|" << ti->id() << ")";
        return d;
    }

    class Room: public QObject
    {
            Q_OBJECT
            Q_PROPERTY(Connection* connection READ connection CONSTANT)
            Q_PROPERTY(User* localUser READ localUser CONSTANT)
            Q_PROPERTY(QString id READ id CONSTANT)
            Q_PROPERTY(QString name READ name NOTIFY namesChanged)
            Q_PROPERTY(QStringList aliases READ aliases NOTIFY namesChanged)
            Q_PROPERTY(QString canonicalAlias READ canonicalAlias NOTIFY namesChanged)
            Q_PROPERTY(QString displayName READ displayName NOTIFY namesChanged)
            Q_PROPERTY(QString topic READ topic NOTIFY topicChanged)
            Q_PROPERTY(QString readMarkerEventId READ readMarkerEventId WRITE markMessagesAsRead NOTIFY readMarkerMoved)
        public:
            using Timeline = std::deque<TimelineItem>;
            using rev_iter_t = Timeline::const_reverse_iterator;

            Room(Connection* connection, QString id, JoinState initialJoinState);
            virtual ~Room();

            Connection* connection() const;
            User* localUser() const;
            const QString& id() const;
            QString name() const;
            QStringList aliases() const;
            QString canonicalAlias() const;
            QString displayName() const;
            QString topic() const;
            Q_INVOKABLE JoinState joinState() const;
            Q_INVOKABLE QList<User*> usersTyping() const;
            QList<User*> membersLeft() const;

            Q_INVOKABLE QList<User*> users() const;
            Q_INVOKABLE QStringList memberNames() const;
            Q_INVOKABLE int memberCount() const;

            /**
             * @brief Produces a disambiguated name for a given user in
             * the context of the room
             */
            Q_INVOKABLE QString roomMembername(User* u) const;
            /**
             * @brief Produces a disambiguated name for a user with this id in
             * the context of the room
             */
            Q_INVOKABLE QString roomMembername(const QString& userId) const;

            void updateData(SyncRoomData&& data );
            Q_INVOKABLE void setJoinState( JoinState state );

            const Timeline& messageEvents() const;
            /**
             * A convenience method returning the read marker to the before-oldest
             * message
             */
            rev_iter_t timelineEdge() const;
            Q_INVOKABLE TimelineItem::index_t minTimelineIndex() const;
            Q_INVOKABLE TimelineItem::index_t maxTimelineIndex() const;
            Q_INVOKABLE bool isValidIndex(TimelineItem::index_t timelineIndex) const;

            rev_iter_t findInTimeline(TimelineItem::index_t index) const;
            rev_iter_t findInTimeline(const QString& evtId) const;

            rev_iter_t readMarker(const User* user) const;
            rev_iter_t readMarker() const;
            QString readMarkerEventId() const;
            /**
             * @brief Mark the event with uptoEventId as read
             *
             * Finds in the timeline and marks as read the event with
             * the specified id; also posts a read receipt to the server either
             * for this message or, if it's from the local user, for
             * the nearest non-local message before. uptoEventId must be non-empty.
             */
            void markMessagesAsRead(QString uptoEventId);

            Q_INVOKABLE bool hasUnreadMessages();

            Q_INVOKABLE int notificationCount() const;
            Q_INVOKABLE void resetNotificationCount();
            Q_INVOKABLE int highlightCount() const;
            Q_INVOKABLE void resetHighlightCount();

            MemberSorter memberSorter() const;

            QJsonObject toJson() const;

        public slots:
            void postMessage(const QString& plainText,
                             MessageEventType type = MessageEventType::Text);
            void postMessage(const RoomMessageEvent& event);
            /** @deprecated */
            void postMessage(const QString& type, const QString& plainText);
            void setTopic(const QString& newTopic);

            void getPreviousContent(int limit = 10);

<<<<<<< HEAD
            void inviteToRoom(const QString& memberId) const;
            void leaveRoom() const;
            void kickMember(const QString& memberId,
                            const QString& reason = {}) const;
            void ban(const QString& userId, const QString& reason = {}) const;
            void unban(const QString& userId) const;

            void userRenamed(User* user, QString oldName);
=======
            void inviteToRoom(const QString& memberId);
            LeaveRoomJob* leaveRoom();
            void kickMember(const QString& memberId, const QString& reason = {});
            void ban(const QString& userId, const QString& reason = {});
            void unban(const QString& userId);
>>>>>>> f2f85ba0

            /** Mark all messages in the room as read */
            void markAllMessagesAsRead();

        signals:
            void aboutToAddHistoricalMessages(const RoomEvents& events);
            void aboutToAddNewMessages(const RoomEvents& events);
            void addedMessages();

            /**
             * @brief The room name, the canonical alias or other aliases changed
             *
             * Not triggered when displayname changes.
             */
            void namesChanged(Room* room);
            /** @brief The room displayname changed */
            void displaynameChanged(Room* room);
            void topicChanged();
            void userAdded(User* user);
            void userRemoved(User* user);
            void memberRenamed(User* user);
            void joinStateChanged(JoinState oldState, JoinState newState);
            void typingChanged();
            void highlightCountChanged(Room* room);
            void notificationCountChanged(Room* room);
            void lastReadEventChanged(User* user);
            void readMarkerMoved();
            void unreadMessagesChanged(Room* room);

        protected:
            virtual void doAddNewMessageEvents(const RoomEvents& events);
            virtual void doAddHistoricalMessageEvents(const RoomEvents& events);
            virtual void processStateEvents(const RoomEvents& events);
            virtual void processEphemeralEvent(Event* event);

        private:
            class Private;
            Private* d;

            void addNewMessageEvents(RoomEvents events);
            void addHistoricalMessageEvents(RoomEvents events);

            void markMessagesAsRead(rev_iter_t upToMarker);
    };

    class MemberSorter
    {
        public:
            explicit MemberSorter(const Room* r) : room(r) { }

            bool operator()(User* u1, User* u2) const;

            template <typename ContT>
            typename ContT::size_type lowerBoundIndex(const ContT& c,
                                                      typename ContT::value_type v) const
            {
                return  std::lower_bound(c.begin(), c.end(), v, *this) - c.begin();
            }

        private:
            const Room* room;
    };
}  // namespace QMatrixClient<|MERGE_RESOLUTION|>--- conflicted
+++ resolved
@@ -158,22 +158,11 @@
 
             void getPreviousContent(int limit = 10);
 
-<<<<<<< HEAD
-            void inviteToRoom(const QString& memberId) const;
-            void leaveRoom() const;
-            void kickMember(const QString& memberId,
-                            const QString& reason = {}) const;
-            void ban(const QString& userId, const QString& reason = {}) const;
-            void unban(const QString& userId) const;
-
-            void userRenamed(User* user, QString oldName);
-=======
             void inviteToRoom(const QString& memberId);
             LeaveRoomJob* leaveRoom();
             void kickMember(const QString& memberId, const QString& reason = {});
             void ban(const QString& userId, const QString& reason = {});
             void unban(const QString& userId);
->>>>>>> f2f85ba0
 
             /** Mark all messages in the room as read */
             void markAllMessagesAsRead();
